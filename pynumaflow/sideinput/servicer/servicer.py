--- conflicted
+++ resolved
@@ -26,13 +26,8 @@
         # if there is an exception, we will mark all the responses as a failure
         try:
             rspn = self.__retrieve_handler()
-<<<<<<< HEAD
         except BaseException as err:
-            err_msg = "RetrieveSideInputErr: %r" % err
-=======
-        except Exception as err:
             err_msg = f"RetrieveSideInputErr: {repr(err)}"
->>>>>>> cb37054d
             _LOGGER.critical(err_msg, exc_info=True)
             exit_on_error(context, str(err))
             return
