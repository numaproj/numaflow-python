--- conflicted
+++ resolved
@@ -50,19 +50,6 @@
         Applies a map function to a datum stream in streaming mode.
         The pascal case function name comes from the proto mapstream_pb2_grpc.py file.
         """
-<<<<<<< HEAD
-        async for res in self.__invoke_map_stream(
-            list(request.keys),
-            Datum(
-                keys=list(request.keys),
-                value=request.value,
-                event_time=request.event_time.ToDatetime(),
-                watermark=request.watermark.ToDatetime(),
-                headers=dict(request.headers),
-            ),
-        ):
-            yield mapstream_pb2.MapStreamResponse(result=res)
-=======
 
         try:
             async for res in self.__invoke_map_stream(
@@ -81,7 +68,6 @@
             _LOGGER.critical("UDFError, re-raising the error", exc_info=True)
             exit_on_error(context, repr(err))
             return
->>>>>>> 75c1ba50
 
     async def __invoke_map_stream(
         self, keys: list[str], req: Datum, context: NumaflowServicerContext
