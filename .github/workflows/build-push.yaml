--- conflicted
+++ resolved
@@ -20,16 +20,10 @@
         example_directories: [
           "examples/map/even_odd", "examples/map/flatmap", "examples/map/forward_message",
           "examples/map/multiproc_map", "examples/mapstream/flatmap_stream", "examples/reduce/counter",
-<<<<<<< HEAD
           "examples/reducestream/counter", "examples/reducestream/sum", "examples/sideinput/simple-sideinput",
           "examples/sideinput/simple-sideinput/udf", "examples/sink/async_log", "examples/sink/log",
           "examples/source/async-source", "examples/source/simple-source", "examples/sourcetransform/event_time_filter",
           "examples/batchmap/flatmap"
-=======
-          "examples/reducestream/counter", "examples/reducestream/sum", "examples/sideinput/simple_sideinput",
-          "examples/sideinput/simple_sideinput/udf", "examples/sink/async_log", "examples/sink/log",
-          "examples/source/async_source", "examples/source/simple_source", "examples/sourcetransform/event_time_filter"
->>>>>>> b847504a
         ]
 
     steps:
