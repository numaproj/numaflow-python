import asyncio
from typing import Iterator

<<<<<<< HEAD
import aiorun

=======
>>>>>>> f13bc5fd
from pynumaflow.function import (
    Messages,
    Message,
    Datum,
    Metadata,
    UserDefinedFunctionServicer,
)


def map_handler(key: str, datum: Datum) -> Messages:
    # forward a message
    val = datum.value
    _ = datum.event_time
    _ = datum.watermark
    messages = Messages()
    messages.append(Message.to_vtx(key, val))
    return messages


async def my_handler(key: str, datums: Iterator[Datum], md: Metadata) -> Messages:
    # count the number of events
    interval_window = md.interval_window
    counter = 0
    async for _ in datums:
        counter += 1

    msg = (
        f"counter:{counter} interval_window_start:{interval_window.start} "
        f"interval_window_end:{interval_window.end}"
    )
    return Messages(Message.to_vtx(key, str.encode(msg)))


if __name__ == "__main__":
    grpc_server = UserDefinedFunctionServicer(map_handler=map_handler, reduce_handler=my_handler)

<<<<<<< HEAD
    aiorun.run(grpc_server.start_async())
=======
    asyncio.run(grpc_server.start_async())
    asyncio.run(grpc_server.cleanup_coroutines)
>>>>>>> f13bc5fd
<|MERGE_RESOLUTION|>--- conflicted
+++ resolved
@@ -1,11 +1,6 @@
 import asyncio
 from typing import Iterator
-
-<<<<<<< HEAD
 import aiorun
-
-=======
->>>>>>> f13bc5fd
 from pynumaflow.function import (
     Messages,
     Message,
@@ -42,9 +37,4 @@
 if __name__ == "__main__":
     grpc_server = UserDefinedFunctionServicer(map_handler=map_handler, reduce_handler=my_handler)
 
-<<<<<<< HEAD
-    aiorun.run(grpc_server.start_async())
-=======
-    asyncio.run(grpc_server.start_async())
-    asyncio.run(grpc_server.cleanup_coroutines)
->>>>>>> f13bc5fd
+    aiorun.run(grpc_server.start_async())