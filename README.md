--- conflicted
+++ resolved
@@ -46,24 +46,20 @@
 from pynumaflow.sink import Datum, Responses, Response, UserDefinedSinkServicer
 
 
-<<<<<<< HEAD
-def my_handler(datums: List[Datum]) -> Responses:
-=======
-def udsink_handler(datums: Iterator[Datum]) -> Responses:
->>>>>>> 801bc36e
+def my_handler(datums: Iterator[Datum]) -> Responses:
     responses = Responses()
     for msg in datums:
-        print("User Defined Sink", msg)
+        print("User Defined Sink", msg.value.decode("utf-8"))
         responses.append(Response.as_success(msg.id))
     return responses
 
 
 if __name__ == "__main__":
-    grpc_server = UserDefinedSinkServicer(my_handler)
+    grpc_server = UserDefinedSinkServicer(sink_handler=my_handler)
     grpc_server.start()
 ```
 
 ### Sample Image
 
-A sample UDSink [Dockerfile](examples/sink/log/Dockerfile) is provided 
-under [examples](examples/sink/log).+A sample UDSink [Dockerfile](examples/sink/simplesink/Dockerfile) is provided 
+under [examples](examples/sink/simplesink).