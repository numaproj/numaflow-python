--- conflicted
+++ resolved
@@ -47,13 +47,8 @@
         datum_iterator = datum_generator(request_iterator)
         try:
             rspns = self.__sink_handler(datum_iterator)
-<<<<<<< HEAD
         except BaseException as err:
-            err_msg = "UDSinkError: %r" % err
-=======
-        except Exception as err:
             err_msg = f"UDSinkError: {repr(err)}"
->>>>>>> cb37054d
             _LOGGER.critical(err_msg, exc_info=True)
             exit_on_error(context, err_msg)
             return
