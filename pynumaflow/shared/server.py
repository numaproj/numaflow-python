--- conflicted
+++ resolved
@@ -106,13 +106,8 @@
     threads_per_proc,
     server_options,
     udf_type: str,
-<<<<<<< HEAD
-    server_info_file=None,
-    server_info=None,
-=======
     server_info_file: Optional[str] = None,
     server_info: Optional[ServerInfo] = None,
->>>>>>> cb37054d
 ) -> None:
     """
     Starts the Synchronous server instance on the given UNIX socket
